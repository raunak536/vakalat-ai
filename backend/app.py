"""
FastAPI Chatbot Application for Legal Document Search

This application provides endpoints for:
1. Text query search - Search for relevant cases using natural language queries
2. Document upload search - Upload a document and find similar cases

Key FastAPI concepts used:
- @app.post() decorator: Defines HTTP POST endpoints
- File uploads: Using UploadFile for document uploads
- Response models: Simple dict responses (no Pydantic models as requested)
- Dependency injection: Services are initialized once and reused
"""

import os
from pydoc import doc
import tempfile
import logging
import json
from pathlib import Path
from typing import List, Dict, Any
import uvicorn

from fastapi import FastAPI, UploadFile, File, HTTPException
from fastapi.middleware.cors import CORSMiddleware

# Import our existing services
from services.document_search import DocumentSearchService
from services.document_processor import extract_text_from_file, generate_embedding
import chromadb
import google.generativeai as genai
from dotenv import load_dotenv

# Load environment variables
load_dotenv()

# Configure logging
logging.basicConfig(level=logging.INFO)
logger = logging.getLogger(__name__)

# Initialize FastAPI app
app = FastAPI(
    title="Vakalat AI Chatbot",
    description="Legal document search chatbot using vector similarity",
    version="1.0.0"
)

# Add CORS middleware to allow frontend connections
app.add_middleware(
    CORSMiddleware,
    allow_origins=["*"],  # In production, specify your frontend domain
    allow_credentials=True,
    allow_methods=["*"],
    allow_headers=["*"],
)

# Global variables for services (initialized once)
search_service = None
chroma_client = None
collection = None

def generate_match_reason(query: str, document_content: str, case_title: str) -> str:
    """
    Generate a meaningful reason for why a document matches a query using LLM.
    
    Args:
        query: The search query or uploaded document content
        document_content: The content of the matching document
        case_title: The title of the case
        
    Returns:
        A 2-3 line explanation of why the document matches the query
    """
    try:
        # Truncate content to avoid token limits (keep first 2000 chars)
        # truncated_doc = document_content[:10000] + "..." if len(document_content) > 10000 else document_content
        truncated_doc = document_content[:10000]
        prompt = f"""
You are a legal research assistant. Given a search query and a legal document, explain in 2-3 lines why this document is relevant to the query.

Query: "{query[:500]}"

Document Title: "{case_title}"

Document Content (excerpt): "{truncated_doc}"

Please provide a concise explanation (2-3 lines) of why this document matches the query. Focus on:
1. Key legal concepts that connect the query to the document
2. Specific legal issues or precedents mentioned
3. How the document addresses the query's legal concerns

Explanation:
"""

        genai.configure(api_key=os.getenv("GEMINI_API_KEY"))
        model = genai.GenerativeModel('gemini-2.5-flash')
        print(f"Prompt length: {len(prompt)}")
        response = model.generate_content(prompt)
        
        if response and response.text:
            return response.text.strip()
        else:
            return "Document matches based on semantic similarity analysis."
            
    except Exception as e:
        logger.error(f"Error generating match reason: {e}")
        return "Document matches based on semantic similarity analysis."

def load_document_content(document_id: str) -> str:
    """
    Load the full document content from the JSON file.
    
    Args:
        document_id: The document ID to load
        
    Returns:
        The document content as a string
    """
    try:
        # Look for the document in the data folder
        data_path = Path(__file__).parent / "data" / "ikanoon_data" / "article 21 right to privacy"
        
        # Search for the document in subdirectories
        for subdir in data_path.iterdir():
            if subdir.is_dir():
                json_file = subdir / f"{document_id}.json"
                if json_file.exists():
                    with open(json_file, 'r', encoding='utf-8') as f:
                        data = json.load(f)
                        return data.get('doc', '')
        
        logger.warning(f"Document {document_id} not found in data folder")
        return ""
        
    except Exception as e:
        logger.error(f"Error loading document {document_id}: {e}")
        return ""

def initialize_services():
    """Initialize ChromaDB and search services once at startup."""
    global search_service, chroma_client, collection
    
    try:
        # Configure Gemini API
        api_key = os.getenv("GEMINI_API_KEY")
        if not api_key:
            raise ValueError("GEMINI_API_KEY not found in environment variables")
        genai.configure(api_key=api_key)
        
        # Initialize ChromaDB
        chroma_db_path = str(Path(__file__).parent / "chroma_db")
        chroma_client = chromadb.PersistentClient(path=chroma_db_path)
        collection = chroma_client.get_collection(name="legal_documents")
        
        # Initialize search service
        search_service = DocumentSearchService(
            chroma_db_path=chroma_db_path,
            collection_name="legal_documents"
        )
        
        logger.info("Services initialized successfully")
        
    except Exception as e:
        logger.error(f"Error initializing services: {e}")
        raise

@app.on_event("startup")
async def startup_event():
    """Initialize services when the app starts up."""
    initialize_services()

@app.get("/")
async def root():
    """Health check endpoint."""
    return {"message": "Vakalat AI Chatbot is running", "status": "healthy"}

@app.post("/search/query")
async def search_by_query(query: str, top_k: int = 5) -> Dict[str, Any]:
    """
    Search for relevant legal cases using a text query.
    
    FastAPI automatically parses the query parameter from the request body.
    The function signature defines the expected input parameters.
    
    Args:
        query: Natural language search query
        top_k: Number of results to return (default: 5)
        
    Returns:
        Dictionary with search results including case details and relevance scores
    """
    if not query.strip():
        raise HTTPException(status_code=400, detail="Query cannot be empty")
    
    try:
        # Generate embedding for the query text
        # Using the same embedding model as the documents
        query_embedding = generate_embedding(query, "models/embedding-001")
        
        # Search ChromaDB for similar documents (fetch more chunks to ensure unique documents)
        results = collection.query(
            query_embeddings=[query_embedding],
            n_results=top_k * 4,  # Fetch 20 chunks to ensure we get unique documents
            include=['documents', 'metadatas', 'distances']
        )
        
        # Format the response with required fields and deduplicate by title keeping max relevance
        best_by_title = {}
        for i in range(len(results['ids'][0])):
            metadata = results['metadatas'][0][i]
            distance = results['distances'][0][i]
            similarity_score = 1 - distance  # Convert distance to similarity

            title = metadata.get('title', 'Unknown Title')
            preview_text = results['documents'][0][i]
            preview = preview_text[:200] + "..." if len(preview_text) > 200 else preview_text

            # Construct Indian Kanoon URL from document ID
            document_id = metadata.get('document_id', 'Unknown')
            pdf_url = f"https://indiankanoon.org/doc/{document_id}/" if document_id != 'Unknown' else None
            
            # Generate meaningful match reason using LLM
            document_content = load_document_content(document_id) if document_id != 'Unknown' else ""

            if document_content:
                match_reason = generate_match_reason(query, document_content, title)
            else:
                match_reason = f"Semantic similarity based on query: '{query[:100]}...'"
            
            current = {
                "case_title": title,
                "case_date": metadata.get('date', 'Unknown Date'),
                "relevance_score": round(similarity_score, 3),
                "reason_for_match": match_reason,
                "court": metadata.get('court', 'Unknown Court'),
                "document_id": document_id,
                "document_preview": preview,
                "pdf_url": pdf_url
            }

            if title not in best_by_title or current["relevance_score"] > best_by_title[title]["relevance_score"]:
                best_by_title[title] = current

        # Sort by relevance descending and trim to top_k
        search_results = sorted(best_by_title.values(), key=lambda r: r["relevance_score"], reverse=True)[:top_k]
        
        return {
            "query": query,
            "total_results": len(search_results),
            "results": search_results
        }
        
    except Exception as e:
        logger.error(f"Error in query search: {e}")
        raise HTTPException(status_code=500, detail=f"Search failed: {str(e)}")

@app.post("/search/document")
async def search_by_document(
    file: UploadFile = File(...),
    top_k: int = 5
) -> Dict[str, Any]:
    """
    Upload a document and find similar legal cases.
    
    FastAPI's UploadFile handles file uploads automatically.
    The File(...) parameter makes it a required file upload.
    
    Args:
        file: Uploaded document file (PDF, DOCX, or TXT)
        top_k: Number of results to return (default: 5)
        
    Returns:
        Dictionary with search results for similar cases
    """
    # Validate file type
<<<<<<< HEAD
    allowed_extensions = ['.pdf', '.docx', '.doc', '.txt','.json']
=======
    allowed_extensions = ['.pdf', '.docx', '.doc', '.txt', '.json']
>>>>>>> 76c531f4
    file_extension = Path(file.filename).suffix.lower()
    
    if file_extension not in allowed_extensions:
        raise HTTPException(
            status_code=400, 
            detail=f"Unsupported file type. Allowed: {', '.join(allowed_extensions)}"
        )
    
    # Create temporary file to store uploaded content
    temp_file_path = None
    try:
        # Read file content first
        content = await file.read()
        
        # Create temporary file
        with tempfile.NamedTemporaryFile(delete=False, suffix=file_extension) as temp_file:
            temp_file.write(content)
            temp_file_path = temp_file.name
        
<<<<<<< HEAD
            # Extract text from the uploaded document
        document_text = extract_text_from_file(temp_file_path)
            
        if not document_text.strip():
            raise HTTPException(status_code=400, detail="No text could be extracted from the document")
        
            # Use the existing document search service
        similar_docs = search_service.search_similar_documents(
            document_path=temp_file_path,
            top_k=top_k,
            use_parallel=True
        )
            
        # Format the response
=======
        # Extract text from the uploaded document
        document_text = extract_text_from_file(temp_file_path)
        
        if not document_text.strip():
            raise HTTPException(status_code=400, detail="No text could be extracted from the document")
        
        # Use the existing document search service (fetch more chunks to ensure unique documents)
        similar_docs = search_service.search_similar_documents(
            document_path=temp_file_path,
            top_k=top_k,
            use_parallel=True,
            retrieval_multiplier=4  # Fetch 20 chunks to ensure unique documents
        )
        
        # Format the response and deduplicate by title keeping max relevance
>>>>>>> 76c531f4
        best_by_title = {}
        for doc in similar_docs:
            metadata = doc['metadata']
            similarity_score = doc['similarity']
            title = metadata.get('title', 'Unknown Title')
<<<<<<< HEAD

            # Construct Indian Kanoon URL from document ID
            document_id = metadata.get('document_id', 'Unknown')
            pdf_url = f"https://indiankanoon.org/doc/{document_id}/" if document_id != 'Unknown' else None
            
            # Generate meaningful match reason using LLM
            document_content = load_document_content(document_id) if document_id != 'Unknown' else ""
            case_title = metadata.get('title', 'Unknown Title')
            if document_content:
                # Use the uploaded document content as the "query" for LLM reasoning
                match_reason = generate_match_reason(document_text, document_content, case_title)
            else:
                match_reason = "Document similarity based on content analysis"
            
            result = {
                "case_title": case_title,
                "case_date": metadata.get('date', 'Unknown Date'),
                "relevance_score": round(similarity_score, 3),
                "reason_for_match": match_reason,
                "court": metadata.get('court', 'Unknown Court'),
                "document_id": document_id,
                "document_preview": doc['document'][:200] + "..." if len(doc['document']) > 200 else doc['document'],
                "pdf_url": pdf_url
            }
            if title not in best_by_title or result["relevance_score"] > best_by_title[title]["relevance_score"]:
                best_by_title[title] = result

        search_results = sorted(best_by_title.values(), key=lambda r: r["relevance_score"], reverse=True)[:top_k]
        
=======
            
            result = {
                "case_title": title,
                "case_date": metadata.get('date', 'Unknown Date'),
                "relevance_score": round(similarity_score, 3),
                "reason_for_match": f"Document similarity based on content analysis",
                "court": metadata.get('court', 'Unknown Court'),
                "document_id": metadata.get('document_id', 'Unknown'),
                "document_preview": doc['document'][:200] + "..." if len(doc['document']) > 200 else doc['document']
            }
            
            # Keep only the highest scoring chunk per title
            if title not in best_by_title or result["relevance_score"] > best_by_title[title]["relevance_score"]:
                best_by_title[title] = result
        
        # Sort by relevance descending and trim to top_k
        search_results = sorted(best_by_title.values(), key=lambda r: r["relevance_score"], reverse=True)[:top_k]
>>>>>>> 76c531f4
        
        return {
            "uploaded_file": file.filename,
            "total_results": len(search_results),
            "results": search_results
<<<<<<< HEAD
            }
            
=======
        }
        
>>>>>>> 76c531f4
    except Exception as e:
        logger.error(f"Error in document search: {e}")
        raise HTTPException(status_code=500, detail=f"Document search failed: {str(e)}")
    
    finally:
<<<<<<< HEAD
        # Clean up temporary file
        if os.path.exists(temp_file_path):
            os.unlink(temp_file_path)
=======
        # Clean up temporary file with proper error handling
        if temp_file_path and os.path.exists(temp_file_path):
            try:
                os.unlink(temp_file_path)
            except PermissionError as e:
                logger.warning(f"Could not delete temporary file {temp_file_path}: {e}")
            except Exception as e:
                logger.warning(f"Unexpected error deleting temporary file {temp_file_path}: {e}")
>>>>>>> 76c531f4

@app.get("/health")
async def health_check():
    """Detailed health check endpoint."""
    try:
        # Check if services are properly initialized
        if not collection:
            return {"status": "unhealthy", "error": "ChromaDB collection not initialized"}
        
        # Test a simple query to verify everything works
        test_results = collection.query(
            query_embeddings=[[0.0] * 768],  # Dummy embedding
            n_results=1
        )
        
        return {
            "status": "healthy",
            "services": {
                "chromadb": "connected",
                "gemini_api": "configured",
                "collection": "accessible"
            },
            "total_documents": collection.count()
        }
        
    except Exception as e:
        return {"status": "unhealthy", "error": str(e)}

if __name__ == "__main__":
    # Run the FastAPI app using uvicorn
    # uvicorn is an ASGI server that can run FastAPI applications
    uvicorn.run(
        "app:app",  # app:app means the 'app' variable in this file
        host="0.0.0.0",  # Listen on all interfaces
        port=8000,  # Default port
        reload=True  # Auto-reload on code changes (development only)
    )<|MERGE_RESOLUTION|>--- conflicted
+++ resolved
@@ -273,11 +273,7 @@
         Dictionary with search results for similar cases
     """
     # Validate file type
-<<<<<<< HEAD
     allowed_extensions = ['.pdf', '.docx', '.doc', '.txt','.json']
-=======
-    allowed_extensions = ['.pdf', '.docx', '.doc', '.txt', '.json']
->>>>>>> 76c531f4
     file_extension = Path(file.filename).suffix.lower()
     
     if file_extension not in allowed_extensions:
@@ -297,22 +293,6 @@
             temp_file.write(content)
             temp_file_path = temp_file.name
         
-<<<<<<< HEAD
-            # Extract text from the uploaded document
-        document_text = extract_text_from_file(temp_file_path)
-            
-        if not document_text.strip():
-            raise HTTPException(status_code=400, detail="No text could be extracted from the document")
-        
-            # Use the existing document search service
-        similar_docs = search_service.search_similar_documents(
-            document_path=temp_file_path,
-            top_k=top_k,
-            use_parallel=True
-        )
-            
-        # Format the response
-=======
         # Extract text from the uploaded document
         document_text = extract_text_from_file(temp_file_path)
         
@@ -328,13 +308,11 @@
         )
         
         # Format the response and deduplicate by title keeping max relevance
->>>>>>> 76c531f4
         best_by_title = {}
         for doc in similar_docs:
             metadata = doc['metadata']
             similarity_score = doc['similarity']
             title = metadata.get('title', 'Unknown Title')
-<<<<<<< HEAD
 
             # Construct Indian Kanoon URL from document ID
             document_id = metadata.get('document_id', 'Unknown')
@@ -364,47 +342,18 @@
 
         search_results = sorted(best_by_title.values(), key=lambda r: r["relevance_score"], reverse=True)[:top_k]
         
-=======
-            
-            result = {
-                "case_title": title,
-                "case_date": metadata.get('date', 'Unknown Date'),
-                "relevance_score": round(similarity_score, 3),
-                "reason_for_match": f"Document similarity based on content analysis",
-                "court": metadata.get('court', 'Unknown Court'),
-                "document_id": metadata.get('document_id', 'Unknown'),
-                "document_preview": doc['document'][:200] + "..." if len(doc['document']) > 200 else doc['document']
-            }
-            
-            # Keep only the highest scoring chunk per title
-            if title not in best_by_title or result["relevance_score"] > best_by_title[title]["relevance_score"]:
-                best_by_title[title] = result
-        
-        # Sort by relevance descending and trim to top_k
-        search_results = sorted(best_by_title.values(), key=lambda r: r["relevance_score"], reverse=True)[:top_k]
->>>>>>> 76c531f4
         
         return {
             "uploaded_file": file.filename,
             "total_results": len(search_results),
             "results": search_results
-<<<<<<< HEAD
             }
             
-=======
-        }
-        
->>>>>>> 76c531f4
     except Exception as e:
         logger.error(f"Error in document search: {e}")
         raise HTTPException(status_code=500, detail=f"Document search failed: {str(e)}")
     
     finally:
-<<<<<<< HEAD
-        # Clean up temporary file
-        if os.path.exists(temp_file_path):
-            os.unlink(temp_file_path)
-=======
         # Clean up temporary file with proper error handling
         if temp_file_path and os.path.exists(temp_file_path):
             try:
@@ -413,7 +362,6 @@
                 logger.warning(f"Could not delete temporary file {temp_file_path}: {e}")
             except Exception as e:
                 logger.warning(f"Unexpected error deleting temporary file {temp_file_path}: {e}")
->>>>>>> 76c531f4
 
 @app.get("/health")
 async def health_check():
